import { Logger } from "../log";
import { AppClient, newId } from "./appClient";
import { CreateDataStore, DataStore } from "./dataStore";

export interface UserAttribute {
  Name: "sub" | "email" | "phone_number" | "preferred_username" | string;
  Value: string;
}

export interface MFAOption {
  DeliveryMedium: "SMS";
  AttributeName: "phone_number";
}

export const attributesIncludeMatch = (
  attributeName: string,
  attributeValue: string,
  attributes: readonly UserAttribute[]
) =>
  !!(attributes || []).find(
    (x) => x.Name === attributeName && x.Value === attributeValue
  );
export const attributesInclude = (
  attributeName: string,
  attributes: readonly UserAttribute[]
) => !!(attributes || []).find((x) => x.Name === attributeName);
export const attributeValue = (
  attributeName: string,
  attributes: readonly UserAttribute[]
) => (attributes || []).find((x) => x.Name === attributeName)?.Value;
export const attributesToRecord = (
  attributes: readonly UserAttribute[]
): Record<string, string> =>
  (attributes || []).reduce(
    (acc, attr) => ({ ...acc, [attr.Name]: attr.Value }),
    {}
  );
export const attributesFromRecord = (
  attributes: Record<string, string>
): readonly UserAttribute[] =>
  Object.entries(attributes).map(([Name, Value]) => ({ Name, Value }));

export interface User {
  Username: string;
  UserCreateDate: number;
  UserLastModifiedDate: number;
  Enabled: boolean;
  UserStatus: "CONFIRMED" | "UNCONFIRMED" | "RESET_REQUIRED";
  Attributes: readonly UserAttribute[];
  MFAOptions?: readonly MFAOption[];

  // extra attributes for Cognito Local
  Password: string;
  ConfirmationCode?: string;
  MFACode?: string;
}

type UsernameAttribute = "email" | "phone_number";

export interface UserPool {
  Id: string;
  UsernameAttributes?: UsernameAttribute[];
  MfaConfiguration?: "OFF" | "ON" | "OPTIONAL";
}

export interface UserPoolClient {
  readonly config: UserPool;

  createAppClient(name: string): Promise<AppClient>;
  getUserByUsername(username: string): Promise<User | null>;
  listUsers(): Promise<readonly User[]>;
  saveUser(user: User): Promise<void>;
}

export type CreateUserPoolClient = (
  defaultOptions: UserPool,
  clientsDataStore: DataStore,
  createDataStore: CreateDataStore,
  logger: Logger
) => Promise<UserPoolClient>;

export class UserPoolClientService implements UserPoolClient {
  private readonly clientsDataStore: DataStore;
  private readonly dataStore: DataStore;
  private readonly logger: Logger;

  public readonly config: UserPool;

  public static async create(
    defaultOptions: UserPool,
    clientsDataStore: DataStore,
    createDataStore: CreateDataStore,
    logger: Logger
  ): Promise<UserPoolClient> {
    const dataStore = await createDataStore(defaultOptions.Id, {
      Users: {},
      Options: defaultOptions,
    });
    const config = await dataStore.get<UserPool>("Options", defaultOptions);

    return new UserPoolClientService(
      clientsDataStore,
      dataStore,
      config,
      logger
    );
  }

  public constructor(
    clientsDataStore: DataStore,
    dataStore: DataStore,
    config: UserPool,
    logger: Logger
  ) {
    this.clientsDataStore = clientsDataStore;
    this.config = config;
    this.dataStore = dataStore;
    this.logger = logger;
  }

  public async createAppClient(name: string): Promise<AppClient> {
    const id = newId();
    const appClient: AppClient = {
      ClientId: id,
      ClientName: name,
      UserPoolId: this.config.Id,
      CreationDate: new Date().getTime(),
      LastModifiedDate: new Date().getTime(),
      AllowedOAuthFlowsUserPoolClient: false,
      RefreshTokenValidity: 30,
    };

    await this.clientsDataStore.set(["Clients", id], appClient);

    return appClient;
  }

  public async getUserByUsername(username: string): Promise<User | null> {
    this.logger.debug("getUserByUsername", username);

    const aliasEmailEnabled = this.config.UsernameAttributes?.includes("email");
    const aliasPhoneNumberEnabled = this.config.UsernameAttributes?.includes(
      "phone_number"
    );

    const userByUsername = await this.dataStore.get<User>(["Users", username]);
    if (userByUsername) {
      return userByUsername;
    }

    const users = await this.dataStore.get<Record<string, User>>("Users", {});

    for (const user of Object.values(users)) {
      if (
        aliasEmailEnabled &&
        attributesIncludeMatch("email", username, user.Attributes)
      ) {
        return user;
      }

      if (
        aliasPhoneNumberEnabled &&
        attributesIncludeMatch("phone_number", username, user.Attributes)
      ) {
        return user;
      }
    }

    return null;
  }

  public async listUsers(): Promise<readonly User[]> {
    this.logger.debug("listUsers");
    const users = await this.dataStore.get<Record<string, User>>("Users", {});

    return Object.values(users);
  }

<<<<<<< HEAD
  public async saveUser(user: User): Promise<void> {
    this.logger.debug("saveUser", user);

    await this.dataStore.set<User>(["Users", user.Username], user);
  }
}
=======
      const attributes = attributesInclude("sub", user.Attributes)
        ? user.Attributes || []
        : [{ Name: "sub", Value: user.Username }, ...(user.Attributes || [])];

      // TODO: Silly conditional to keep tests from failing.
      if (user.Username.includes(".")) {
        await dataStore.setValue<User>(
          {
            ...user,
            Attributes: attributes,
          },
          ["Users", user.Username]
        );
      } else {
        await dataStore.set<User>(`Users.${user.Username}`, {
          ...user,
          Attributes: attributes,
        });
      }
    },
  };
};
>>>>>>> 63399177
<|MERGE_RESOLUTION|>--- conflicted
+++ resolved
@@ -176,34 +176,9 @@
     return Object.values(users);
   }
 
-<<<<<<< HEAD
   public async saveUser(user: User): Promise<void> {
     this.logger.debug("saveUser", user);
 
     await this.dataStore.set<User>(["Users", user.Username], user);
   }
-}
-=======
-      const attributes = attributesInclude("sub", user.Attributes)
-        ? user.Attributes || []
-        : [{ Name: "sub", Value: user.Username }, ...(user.Attributes || [])];
-
-      // TODO: Silly conditional to keep tests from failing.
-      if (user.Username.includes(".")) {
-        await dataStore.setValue<User>(
-          {
-            ...user,
-            Attributes: attributes,
-          },
-          ["Users", user.Username]
-        );
-      } else {
-        await dataStore.set<User>(`Users.${user.Username}`, {
-          ...user,
-          Attributes: attributes,
-        });
-      }
-    },
-  };
-};
->>>>>>> 63399177
+}